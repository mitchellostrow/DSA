from DSA.dmd import DMD
#from DSA.kerneldmd import KernelDMD
from DSA.simdist import SimilarityTransformDist
from typing import Literal
import torch
import numpy as np
from omegaconf.listconfig import ListConfig

class DSA:
    """
    Computes the Dynamical Similarity Analysis (DSA) for two data matrices
    """
    def __init__(self,
                X,
                Y=None,
                n_delays=1,
                delay_interval=1,
                rank=None,
                rank_thresh=None,
                rank_explained_variance = None,
                lamb = 0.0,
<<<<<<< HEAD
                steps_ahead=1,
=======
                steps_ahead = 1,
>>>>>>> a46c3194
                send_to_cpu = True,
                iters = 1500,
                score_method: Literal["angular", "euclidean","wasserstein"] = "angular",
                lr = 5e-3,
                group: Literal["GL(n)", "O(n)", "SO(n)"] = "O(n)",
                zero_pad = False,
                device = 'cpu',
                verbose = False,
                reduced_rank_reg = False,
                kernel=None,
                num_centers=0.1,
                svd_solver='arnoldi',
                wasserstein_compare: Literal['sv','eig',None] = None
            ):
        """
        Parameters
        __________

        X : np.array or torch.tensor or list of np.arrays or torch.tensors
            first data matrix/matrices
        
        Y : None or np.array or torch.tensor or list of np.arrays or torch.tensors
            second data matrix/matrices. 
            * If Y is None, X is compared to itself pairwise 
            (must be a list)
            * If Y is a single matrix, all matrices in X are compared to Y
            * If Y is a list, all matrices in X are compared to all matrices in Y
        
        DMD parameters: 

        n_delays : int or list or tuple/list: (int,int), (list,list),(list,int),(int,list)
            number of delays to use in constructing the Hankel matrix
        
        delay_interval : int or list or tuple/list: (int,int), (list,list),(list,int),(int,list)
            interval between samples taken in constructing Hankel matrix

        rank : int or list or tuple/list: (int,int), (list,list),(list,int),(int,list)
            rank of DMD matrix fit in reduced-rank regression
        
        rank_thresh : float or list or tuple/list: (float,float), (list,list),(list,float),(float,list)
            Parameter that controls the rank of V in fitting HAVOK DMD by dictating a threshold
            of singular values to use. Explicitly, the rank of V will be the number of singular
            values greater than rank_thresh. Defaults to None.
        
        rank_explained_variance : float or list or tuple: (float,float), (list,list),(list,float),(float,list)
            Parameter that controls the rank of V in fitting HAVOK DMD by indicating the percentage of
            cumulative explained variance that should be explained by the columns of V. Defaults to None.
        
        lamb : float
            L-1 regularization parameter in DMD fit

        steps_ahead: int
            number of steps ahead to predict in DMD
        
        send_to_cpu: bool
            If True, will send all tensors in the object back to the cpu after everything is computed.
            This is implemented to prevent gpu memory overload when computing multiple DMDs.

        NOTE: for all of these above, they can be single values or lists or tuples,
            depending on the corresponding dimensions of the data
            If at least one of X and Y are lists, then if they are a single value
                it will default to the rank of all DMD matrices. 
            If they are (int,int), then they will correspond to an individual dmd matrix
                OR to X and Y respectively across all matrices
            If it is (list,list), then each element will correspond to an individual
                dmd matrix indexed at the same position

        SimDist parameters:

        iters : int
            number of optimization iterations in Procrustes over vector fields
        
        score_method : {'angular','euclidean'}
            type of metric to compute, angular vs euclidean distance
        
        lr : float
            learning rate of the Procrustes over vector fields optimization

        group : {'SO(n)','O(n)', 'GL(n)'}
            specifies the group of matrices to optimize over

        zero_pad : bool
            whether or not to zero-pad if the dimensions are different

        device : 'cpu' or 'cuda' or int
            hardware to use in both DMD and PoVF
        
        verbose : bool
            whether or not print when sections of the analysis is completed
        
        wasserstein_compare : {'sv','eig',None}
            specifies whether to compare the singular values or eigenvalues
            if score_method is "wasserstein", or the shapes are different
        """
        self.X = X
        self.Y = Y
        if self.X is None and isinstance(self.Y,list):
            self.X, self.Y = self.Y, self.X #swap so code is easy

        self.check_method()
        if self.method == 'self-pairwise':
            self.data = [self.X]
        else:
            self.data = [self.X, self.Y]
        
        self.n_delays = self.broadcast_params(n_delays,cast=int)
        self.delay_interval = self.broadcast_params(delay_interval,cast=int)
        self.rank = self.broadcast_params(rank,cast=int)
        self.rank_thresh = self.broadcast_params(rank_thresh)
        self.rank_explained_variance = self.broadcast_params(rank_explained_variance)
        self.lamb = self.broadcast_params(lamb)
<<<<<<< HEAD
        self.steps_ahead = self.broadcast_params(steps_ahead)
=======
        self.steps_ahead = self.broadcast_params(steps_ahead,cast=int)
>>>>>>> a46c3194
        self.send_to_cpu = send_to_cpu
        self.iters = iters
        self.score_method = score_method
        self.lr = lr
        self.device = device
        self.verbose = verbose    
        self.zero_pad = zero_pad       
        self.group = group     
        self.reduced_rank_reg = reduced_rank_reg
        self.kernel = kernel
        self.wasserstein_compare = wasserstein_compare
       
        if kernel is None:
            #get a list of all DMDs here
            self.dmds = [[DMD(Xi,
                    self.n_delays[i][j],
                    delay_interval=self.delay_interval[i][j],
                    rank=self.rank[i][j],
                    rank_thresh=self.rank_thresh[i][j], 
                    rank_explained_variance=self.rank_explained_variance[i][j],
                    reduced_rank_reg=self.reduced_rank_reg,
                    lamb=self.lamb[i][j],
                    steps_ahead = self.steps_ahead[i][j],
                    device=self.device,
                    verbose=self.verbose,
                    steps_ahead=self.steps_ahead[i][j],
                    send_to_cpu=self.send_to_cpu) for j,Xi in enumerate(dat)] for i,dat in enumerate(self.data)]
        else:
             #get a list of all DMDs here
            self.dmds = [[KernelDMD(Xi,
                    self.n_delays[i][j],
                    kernel=self.kernel,
                    num_centers=num_centers,
                    delay_interval=self.delay_interval[i][j],
                    rank=self.rank[i][j],
                    reduced_rank_reg=self.reduced_rank_reg,
                    lamb=self.lamb[i][j],
                    verbose=self.verbose,
                    svd_solver=svd_solver,
                    ) for j,Xi in enumerate(dat)] for i,dat in enumerate(self.data)]

        self.simdist = SimilarityTransformDist(iters,score_method,lr,device,verbose,group,wasserstein_compare)

    def check_method(self):
        '''
        helper function to identify what type of dsa we're running
        '''
        tensor_or_np = lambda x: isinstance(x,(np.ndarray,torch.Tensor))

        if isinstance(self.X,list):
            if self.Y is None:
                self.method = 'self-pairwise'
            elif isinstance(self.Y,list):
                self.method = 'bipartite-pairwise'
            elif tensor_or_np(self.Y):
                self.method = 'list-to-one'
                self.Y = [self.Y] #wrap in a list for iteration
            else:
                raise ValueError('unknown type of Y')
        elif tensor_or_np(self.X):
            self.X = [self.X]
            if self.Y is None:
                raise ValueError('only one element provided')
            elif isinstance(self.Y,list):
                self.method = 'one-to-list'
            elif tensor_or_np(self.Y):
                self.method = 'default'
                self.Y = [self.Y]
            else:
                raise ValueError('unknown type of Y')
        else:
            raise ValueError('unknown type of X')

    def broadcast_params(self,param,cast=None):
        '''
        aligns the dimensionality of the parameters with the data so it's one-to-one
        '''
        out = []
        if isinstance(param,(int,float,np.integer)) or param is None: #self.X has already been mapped to [self.X]
            out.append([param] * len(self.X))
            if self.Y is not None:
                out.append([param] * len(self.Y))
        elif isinstance(param,(tuple,list,np.ndarray,ListConfig)):
            if self.method == 'self-pairwise' and len(param) >= len(self.X):
                out = [param]
            else:
                assert len(param) <= 2 #only 2 elements max

                #if the inner terms are singly valued, we broadcast, otherwise needs to be the same dimensions
                for i,data in enumerate([self.X,self.Y]):
                    if data is None:
                        continue
                    if isinstance(param[i],(int,float)):
                        out.append([param[i]] * len(data))
                    elif isinstance(param[i],(list,np.ndarray,tuple)):
                        assert len(param[i]) >= len(data)
                        out.append(param[i][:len(data)]) 
        else:
            raise ValueError("unknown type entered for parameter")

        if cast is not None and param is not None:
            out = [[cast(x) for x in dat] for dat in out]

        return out
        
    def fit_dmds(self,
                 X=None,
                 Y=None,
                 n_delays=None,
                 delay_interval=None,
                 rank=None,
                 rank_thresh = None,
                 rank_explained_variance=None,
                 reduced_rank_reg=None,
                 lamb = None,
                 device='cpu',
                 verbose=False,
                 send_to_cpu=True
                ):
        """
        Recomputes only the DMDs with a single set of hyperparameters. This will not compare, that will need to be done with the full procedure
        """
        X = self.X if X is None else X
        Y = self.Y if Y is None else Y
        n_delays = self.n_delays if n_delays is None else n_delays
        delay_interval = self.delay_interval if delay_interval is None else delay_interval
        rank = self.rank if rank is None else rank
        lamb = self.lamb if lamb is None else lamb
        data = []
        if isinstance(X,list):
            data.append(X)
        else:
            data.append([X])
        if Y is not None:
            if isinstance(Y,list):
                data.append(Y)
            else:
                data.append([Y])
    
        dmds = [[DMD(Xi,n_delays,delay_interval,
                     rank,rank_thresh,rank_explained_variance,reduced_rank_reg,
                     lamb,device,verbose,send_to_cpu) for Xi in dat] for dat in data]
            
        for dmd_sets in dmds:
            for dmd in dmd_sets:
                dmd.fit()

        return dmds

    def fit_score(self):
        """
        Standard fitting function for both DMDs and PoVF
        
        Parameters
        __________

        Returns
        _______

        sims : np.array
            data matrix of the similarity scores between the specific sets of data     
        """
        for dmd_sets in self.dmds:
            for dmd in dmd_sets:
                dmd.fit()

        return self.score()
    
    def score(self,iters=None,lr=None,score_method=None):
        """
        Rescore DSA with precomputed dmds if you want to try again

        Parameters
        __________
        iters : int or None
            number of optimization steps, if None then resorts to saved self.iters
        lr : float or None
            learning rate, if None then resorts to saved self.lr
        score_method : None or {'angular','euclidean'}
            overwrites the score method in the object for this application

        Returns
        ________
        score : float
            similarity score of the two precomputed DMDs
        """

        iters = self.iters if iters is None else iters
        lr = self.lr if lr is None else lr
        score_method = self.score_method if score_method is None else score_method

        ind2 = 1 - int(self.method == 'self-pairwise') 
        # 0 if self.pairwise (want to compare the set to itself)

        self.sims = np.zeros((len(self.dmds[0]),len(self.dmds[ind2])))
        for i,dmd1 in enumerate(self.dmds[0]):
            for j,dmd2 in enumerate(self.dmds[ind2]):
                if self.method == 'self-pairwise':
                    if j >= i:
                        continue
                if self.verbose:
                    print(f'computing similarity between DMDs {i} and {j}')
                
                self.sims[i,j] = self.simdist.fit_score(dmd1.A_v,dmd2.A_v,iters,lr,score_method,zero_pad=self.zero_pad)

                if self.method == 'self-pairwise':
                    self.sims[j,i] = self.sims[i,j]
                
        
        if self.method == 'default':
            return self.sims[0,0]

        return self.sims<|MERGE_RESOLUTION|>--- conflicted
+++ resolved
@@ -19,11 +19,7 @@
                 rank_thresh=None,
                 rank_explained_variance = None,
                 lamb = 0.0,
-<<<<<<< HEAD
                 steps_ahead=1,
-=======
-                steps_ahead = 1,
->>>>>>> a46c3194
                 send_to_cpu = True,
                 iters = 1500,
                 score_method: Literal["angular", "euclidean","wasserstein"] = "angular",
@@ -135,11 +131,7 @@
         self.rank_thresh = self.broadcast_params(rank_thresh)
         self.rank_explained_variance = self.broadcast_params(rank_explained_variance)
         self.lamb = self.broadcast_params(lamb)
-<<<<<<< HEAD
-        self.steps_ahead = self.broadcast_params(steps_ahead)
-=======
         self.steps_ahead = self.broadcast_params(steps_ahead,cast=int)
->>>>>>> a46c3194
         self.send_to_cpu = send_to_cpu
         self.iters = iters
         self.score_method = score_method
